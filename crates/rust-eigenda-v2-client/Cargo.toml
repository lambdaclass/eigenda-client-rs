--- conflicted
+++ resolved
@@ -37,18 +37,9 @@
 tiny-keccak = { workspace = true }
 tokio-stream = { workspace = true }
 ark-bn254 = { workspace = true }
-<<<<<<< HEAD
 secp256k1 = { workspace = true}
-ark-ff = "0.5.0" 
-rust-kzg-bn254-primitives = { workspace = true }
-rust-kzg-bn254-verifier = { workspace = true }
-ark-poly = { workspace = true }
-num-bigint = { workspace = true }
-tiny-keccak = { workspace = true }
-=======
 rust-kzg-bn254-primitives = { workspace = true }
 rust-kzg-bn254-verifier = { workspace = true }
 ark-poly = { workspace = true }
 proptest = { workspace = true }
-ark-ff = { workspace = true }
->>>>>>> 9c478f78
+ark-ff = { workspace = true }