[package]
# This is named with the rust- prefix to match https://github.com/Layr-Labs/rust-kzg-bn254
# We will remove the prefix and publish as new crates once we combine all of these repos
# and move them into the eigenda monorepo.
name = "rust-eigenda-v2-client"
version = "0.1.0"
edition = "2021"
repository = "https://github.com/Layr-Labs/eigenda-client-rs"
description = "EigenDA Client"
license = "MIT OR Apache-2.0"
exclude = [
    # Excluded because g1.point is 32MiB and max crates.io package size is 10MiB.
    # Users should download the SRS points themselves from the repo or elsewhere.
    "../../resources/*",
]

[dependencies]
rand = { workspace = true }
bytes = { workspace = true}
reqwest = { workspace = true }
num-bigint = { workspace = true }
serde = { workspace = true }
serde_json = { workspace = true }
tokio = { workspace = true }
async-trait = { workspace = true }
hex = { workspace = true }
secrecy = { workspace = true }
byteorder = { workspace = true }
url = { workspace = true }
tempfile = { workspace = true }
hex-literal = { workspace = true }
ethabi = { workspace = true }
thiserror = { workspace = true }
ethereum-types = { workspace = true }
prost = { workspace = true }
tonic = { workspace = true }
tiny-keccak = { workspace = true }
tokio-stream = { workspace = true }
ark-bn254 = { workspace = true }
<<<<<<< HEAD
ark-ff = "0.5.0"
=======
>>>>>>> 7e935c13
rust-kzg-bn254-primitives = { workspace = true }
rust-kzg-bn254-verifier = { workspace = true }
ark-poly = { workspace = true }
proptest = "1.4" # todo
ark-ff = "0.5.0" <|MERGE_RESOLUTION|>--- conflicted
+++ resolved
@@ -37,12 +37,8 @@
 tiny-keccak = { workspace = true }
 tokio-stream = { workspace = true }
 ark-bn254 = { workspace = true }
-<<<<<<< HEAD
-ark-ff = "0.5.0"
-=======
->>>>>>> 7e935c13
 rust-kzg-bn254-primitives = { workspace = true }
 rust-kzg-bn254-verifier = { workspace = true }
 ark-poly = { workspace = true }
 proptest = "1.4" # todo
-ark-ff = "0.5.0" +ark-ff = "0.5.0"