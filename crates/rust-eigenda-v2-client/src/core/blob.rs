use ark_bn254::Fr;
<<<<<<< HEAD
use ark_poly::{EvaluationDomain, GeneralEvaluationDomain};
use std::error::Error;

use super::{encoded_payload::EncodedPayload, payload::Payload};

const BYTES_PER_SYMBOL: usize = 32;

#[derive(Debug, Clone, Copy)]
pub enum PolynomialForm {
    CoeffForm,
    EvalForm,
}

/// Blob is data that is dispersed on eigenDA.
///
/// A Blob is represented under the hood by an array of field elements, which represent a polynomial in coefficient form
pub struct Blob {
    pub coeff_polynomial: Vec<Fr>,
    /// blobLengthSymbols must be a power of 2, and should match the blobLength claimed in the BlobCommitment
    ///
    /// This value must be specified, rather than computed from the length of the coeffPolynomial, due to an edge case
    /// illustrated by the following example: imagine a user disperses a very small blob, only 64 bytes, and the last 40
    /// bytes are trailing zeros. When a different user fetches the blob from a relay, it's possible that the relay could
    /// truncate the trailing zeros. If we were to say that blobLengthSymbols = nextPowerOf2(len(coeffPolynomial)), then the
    /// user fetching and reconstructing this blob would determine that the blob length is 1 symbol, when it's actually 2.
    pub blob_length_symbols: usize,
}

// todo: use real errors
impl Blob {
    /// DeserializeBlob initializes a Blob from bytes
    pub fn deserialize_blob(
        bytes: Vec<u8>,
        blob_length_symbols: usize,
    ) -> Result<Blob, Box<dyn Error>> {
        // we check that length of bytes is <= blob length, rather than checking for equality, because it's possible
        // that the bytes being deserialized have had trailing 0s truncated.
        if bytes.len() > blob_length_symbols * BYTES_PER_SYMBOL {
            return Err("Blob length is too long".into());
        }

        let coeff_polynomial = rust_kzg_bn254_primitives::helpers::to_fr_array(&bytes);

        Ok(Blob {
            coeff_polynomial,
            blob_length_symbols,
        })
    }

    /// Serialize gets the raw bytes of the Blob
    pub fn serialize(&self) -> Vec<u8> {
        rust_kzg_bn254_primitives::helpers::to_byte_array(
            &self.coeff_polynomial,
            self.blob_length_symbols,
        )
    }

    /// ToPayload converts the Blob into a Payload
    ///
    /// The payloadForm indicates how payloads are interpreted. The way that payloads are interpreted dictates what
    /// conversion, if any, must be performed when creating a payload from the blob.
    pub fn to_payload(&self, payload_form: &PolynomialForm) -> Result<Payload, Box<dyn Error>> {
        let encoded_payload = self.to_encoded_payload(payload_form)?;
        Ok(encoded_payload.decode())
    }

    /// GetUnpaddedDataLength accepts the length of an array that has been padded with PadPayload
    ///
    /// It returns what the length of the output array would be, if you called RemoveInternalPadding on it.
    fn get_unpadded_data_length(&self, input_len: usize) -> Result<usize, Box<dyn Error>> {
        if input_len % BYTES_PER_SYMBOL != 0 {
            return Err("Input length must be a multiple of 32".into());
        }
        let chunck_count = input_len / BYTES_PER_SYMBOL;
        let bytes_per_chunk = BYTES_PER_SYMBOL - 1;

        Ok(chunck_count * bytes_per_chunk)
    }

    /// GetMaxPermissiblePayloadLength accepts a blob length, and returns the size IN BYTES of the largest payload
    /// that could fit inside the blob.
    fn get_max_permissible_payloadlength(
        &self,
        blob_length_symbols: usize,
    ) -> Result<usize, Box<dyn Error>> {
        if blob_length_symbols == 0 {
            return Err("Blob length must be greater than 0".into());
        }
        if !blob_length_symbols.is_power_of_two() {
            return Err("Blob length must be a power of 2".into());
        }

        self.get_unpadded_data_length(blob_length_symbols * BYTES_PER_SYMBOL - 32)
    }

    /// toEncodedPayload creates an encodedPayload from the blob
    ///
    /// The payloadForm indicates how payloads are interpreted. The way that payloads are interpreted dictates what
    /// conversion, if any, must be performed when creating an encoded payload from the blob.
    pub fn to_encoded_payload(
        &self,
        payload_form: &PolynomialForm,
    ) -> Result<EncodedPayload, Box<dyn Error>> {
        let payload_elements = match payload_form {
            PolynomialForm::CoeffForm => self.coeff_polynomial.clone(),
            PolynomialForm::EvalForm => self.compute_eval_poly()?,
        };

        let max_possible_payload_length =
            self.get_max_permissible_payloadlength(self.blob_length_symbols)?;
        Ok(EncodedPayload::encoded_payload_from_elements(
            payload_elements,
            max_possible_payload_length,
        ))
    }

    /// computeEvalPoly converts a blob's coeffPoly to an evalPoly, using the FFT operation
    fn compute_eval_poly(&self) -> Result<Vec<Fr>, Box<dyn Error>> {
        let evals = GeneralEvaluationDomain::<Fr>::new(self.blob_length_symbols)
            .ok_or("Failed to construct domain for FFT".to_string())?
            .fft(&self.coeff_polynomial);
        Ok(evals)
    }
}

#[cfg(test)]
mod tests {
    use proptest::prelude::*;

    use crate::core::{blob::Blob, payload::Payload};

    use super::PolynomialForm;

    fn blob_conversion_for_form(payload_bytes: Vec<u8>, payload_form: &PolynomialForm) {
        let blob: Blob = Payload {
            bytes: payload_bytes.clone(),
        }
        .to_blob(); // todo: NewPayload(payloadBytes).ToBlob(payloadForm)
        let blob_deserialized =
            Blob::deserialize_blob(blob.serialize(), blob.blob_length_symbols).unwrap();

        let payload_from_blob = blob.to_payload(payload_form).unwrap();

        let payload_from_deserialized_blob = blob_deserialized.to_payload(payload_form).unwrap();

        assert_eq!(
            payload_from_blob.serialize(),
            payload_from_deserialized_blob.serialize()
        );
        assert_eq!(payload_bytes, payload_from_blob.serialize());
    }

    fn test_blob_conversion(original_data: &[u8]) {
        blob_conversion_for_form(original_data.to_vec(), &PolynomialForm::CoeffForm);
        blob_conversion_for_form(original_data.to_vec(), &PolynomialForm::EvalForm);
    }

    proptest! {

        #[test]
        fn fuzz_blob_conversion(original_data in prop::collection::vec(any::<u8>(), 0..1000)) {
            test_blob_conversion(&original_data);
        }
    }
=======

// Blob is data that is dispersed on eigenDA.
//
// A Blob is represented under the hood by an array of field elements, which represent a polynomial in coefficient form
pub struct Blob {
    pub coeff_polynomial: Vec<Fr>,
    // blobLengthSymbols must be a power of 2, and should match the blobLength claimed in the BlobCommitment
    //
    // This value must be specified, rather than computed from the length of the coeffPolynomial, due to an edge case
    // illustrated by the following example: imagine a user disperses a very small blob, only 64 bytes, and the last 40
    // bytes are trailing zeros. When a different user fetches the blob from a relay, it's possible that the relay could
    // truncate the trailing zeros. If we were to say that blobLengthSymbols = nextPowerOf2(len(coeffPolynomial)), then the
    // user fetching and reconstructing this blob would determine that the blob length is 1 symbol, when it's actually 2.
    pub blob_length_symbols: u32,
>>>>>>> 8d6b9dc3
}<|MERGE_RESOLUTION|>--- conflicted
+++ resolved
@@ -1,17 +1,10 @@
 use ark_bn254::Fr;
-<<<<<<< HEAD
 use ark_poly::{EvaluationDomain, GeneralEvaluationDomain};
 use std::error::Error;
 
-use super::{encoded_payload::EncodedPayload, payload::Payload};
+use super::{encoded_payload::EncodedPayload, payload::Payload, PayloadForm};
 
 const BYTES_PER_SYMBOL: usize = 32;
-
-#[derive(Debug, Clone, Copy)]
-pub enum PolynomialForm {
-    CoeffForm,
-    EvalForm,
-}
 
 /// Blob is data that is dispersed on eigenDA.
 ///
@@ -61,9 +54,9 @@
     ///
     /// The payloadForm indicates how payloads are interpreted. The way that payloads are interpreted dictates what
     /// conversion, if any, must be performed when creating a payload from the blob.
-    pub fn to_payload(&self, payload_form: &PolynomialForm) -> Result<Payload, Box<dyn Error>> {
+    pub fn to_payload(&self, payload_form: &PayloadForm) -> Result<Payload, Box<dyn Error>> {
         let encoded_payload = self.to_encoded_payload(payload_form)?;
-        Ok(encoded_payload.decode())
+        encoded_payload.decode().map_err(|e| e.into())
     }
 
     /// GetUnpaddedDataLength accepts the length of an array that has been padded with PadPayload
@@ -101,19 +94,19 @@
     /// conversion, if any, must be performed when creating an encoded payload from the blob.
     pub fn to_encoded_payload(
         &self,
-        payload_form: &PolynomialForm,
+        payload_form: &PayloadForm,
     ) -> Result<EncodedPayload, Box<dyn Error>> {
         let payload_elements = match payload_form {
-            PolynomialForm::CoeffForm => self.coeff_polynomial.clone(),
-            PolynomialForm::EvalForm => self.compute_eval_poly()?,
+            PayloadForm::Coeff=> self.coeff_polynomial.clone(),
+            PayloadForm::Eval => self.compute_eval_poly()?,
         };
 
         let max_possible_payload_length =
             self.get_max_permissible_payloadlength(self.blob_length_symbols)?;
-        Ok(EncodedPayload::encoded_payload_from_elements(
-            payload_elements,
-            max_possible_payload_length,
-        ))
+        EncodedPayload::from_field_elements(
+            &payload_elements,
+            max_possible_payload_length as u32,
+        ).map_err(|e| e.into())
     }
 
     /// computeEvalPoly converts a blob's coeffPoly to an evalPoly, using the FFT operation
@@ -129,15 +122,10 @@
 mod tests {
     use proptest::prelude::*;
 
-    use crate::core::{blob::Blob, payload::Payload};
+    use crate::core::{blob::Blob, payload::Payload, PayloadForm};
 
-    use super::PolynomialForm;
-
-    fn blob_conversion_for_form(payload_bytes: Vec<u8>, payload_form: &PolynomialForm) {
-        let blob: Blob = Payload {
-            bytes: payload_bytes.clone(),
-        }
-        .to_blob(); // todo: NewPayload(payloadBytes).ToBlob(payloadForm)
+    fn blob_conversion_for_form(payload_bytes: Vec<u8>, payload_form: &PayloadForm) {
+        let blob: Blob = Payload::new(payload_bytes.clone()).to_blob(*payload_form).unwrap();
         let blob_deserialized =
             Blob::deserialize_blob(blob.serialize(), blob.blob_length_symbols).unwrap();
 
@@ -153,8 +141,8 @@
     }
 
     fn test_blob_conversion(original_data: &[u8]) {
-        blob_conversion_for_form(original_data.to_vec(), &PolynomialForm::CoeffForm);
-        blob_conversion_for_form(original_data.to_vec(), &PolynomialForm::EvalForm);
+        blob_conversion_for_form(original_data.to_vec(), &PayloadForm::Coeff);
+        blob_conversion_for_form(original_data.to_vec(), &PayloadForm::Eval);
     }
 
     proptest! {
@@ -164,20 +152,4 @@
             test_blob_conversion(&original_data);
         }
     }
-=======
-
-// Blob is data that is dispersed on eigenDA.
-//
-// A Blob is represented under the hood by an array of field elements, which represent a polynomial in coefficient form
-pub struct Blob {
-    pub coeff_polynomial: Vec<Fr>,
-    // blobLengthSymbols must be a power of 2, and should match the blobLength claimed in the BlobCommitment
-    //
-    // This value must be specified, rather than computed from the length of the coeffPolynomial, due to an edge case
-    // illustrated by the following example: imagine a user disperses a very small blob, only 64 bytes, and the last 40
-    // bytes are trailing zeros. When a different user fetches the blob from a relay, it's possible that the relay could
-    // truncate the trailing zeros. If we were to say that blobLengthSymbols = nextPowerOf2(len(coeffPolynomial)), then the
-    // user fetching and reconstructing this blob would determine that the blob length is 1 symbol, when it's actually 2.
-    pub blob_length_symbols: u32,
->>>>>>> 8d6b9dc3
 }