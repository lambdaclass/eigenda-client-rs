<<<<<<< HEAD
use super::blob::Blob;

/// Payload represents arbitrary user data, without any processing.
pub struct Payload {
    pub bytes: Vec<u8>,
}

impl Payload {
    pub fn to_blob(&self) -> Blob {
        // todo
        Blob {
            coeff_polynomial: vec![],
            blob_length_symbols: 0,
        }
    }

    pub fn serialize(&self) -> Vec<u8> {
        // todo
        vec![]
=======
use crate::core::{Blob, EncodedPayload, PayloadForm};
use crate::utils::eval_to_coeff_poly;

/// Payload represents arbitrary user data, without any processing.
#[derive(Debug, PartialEq)]
pub struct Payload {
    bytes: Vec<u8>,
}

impl Payload {
    /// Wraps an arbitrary array of bytes into a Payload type.
    pub fn new(bytes: Vec<u8>) -> Self {
        Self { bytes }
    }

    /// Converts the Payload bytes into a Blob
    ///
    /// The payload_form indicates how payloads are interpreted. The form of a payload dictates what conversion, if any, must
    /// be performed when creating a blob from the payload.
    pub fn to_blob(&self, payload_form: PayloadForm) -> Result<Blob, String> {
        let encoded_payload = EncodedPayload::new(self)?;
        let field_elements = encoded_payload.to_field_elements();

        let blob_length_symbols = (field_elements.len() as u32).next_power_of_two();

        let coeff_polynomial = match payload_form {
            PayloadForm::Coeff => {
                // the payload is already in coefficient form. no conversion needs to take place, since blobs are also in
                // coefficient form
                field_elements
            }
            PayloadForm::Eval => {
                // the payload is in evaluation form, so we need to convert it to coeff form, since blobs are in coefficient form
                let eval_poly = field_elements;
                eval_to_coeff_poly(eval_poly, blob_length_symbols)?
            }
        };

        Ok(Blob {
            coeff_polynomial,
            blob_length_symbols,
        })
    }

    /// Returns the bytes that underlie the payload, i.e. the unprocessed user data
    pub fn serialize(&self) -> Vec<u8> {
        self.bytes.clone()
>>>>>>> 8d6b9dc3
    }
}<|MERGE_RESOLUTION|>--- conflicted
+++ resolved
@@ -1,24 +1,3 @@
-<<<<<<< HEAD
-use super::blob::Blob;
-
-/// Payload represents arbitrary user data, without any processing.
-pub struct Payload {
-    pub bytes: Vec<u8>,
-}
-
-impl Payload {
-    pub fn to_blob(&self) -> Blob {
-        // todo
-        Blob {
-            coeff_polynomial: vec![],
-            blob_length_symbols: 0,
-        }
-    }
-
-    pub fn serialize(&self) -> Vec<u8> {
-        // todo
-        vec![]
-=======
 use crate::core::{Blob, EncodedPayload, PayloadForm};
 use crate::utils::eval_to_coeff_poly;
 
@@ -59,13 +38,12 @@
 
         Ok(Blob {
             coeff_polynomial,
-            blob_length_symbols,
+            blob_length_symbols: blob_length_symbols as usize,
         })
     }
 
     /// Returns the bytes that underlie the payload, i.e. the unprocessed user data
     pub fn serialize(&self) -> Vec<u8> {
         self.bytes.clone()
->>>>>>> 8d6b9dc3
     }
 }