--- conflicted
+++ resolved
@@ -1,12 +1,9 @@
 use tokio::sync::mpsc::error::SendError;
 use tonic::{transport::Error as TonicError, Status};
 
-<<<<<<< HEAD
-/// Errors returned by this crate
-=======
 use crate::{disperser, eth_client::RpcErrorResponse};
 
->>>>>>> 4974c95e
+/// Errors returned by this crate
 #[derive(Debug, thiserror::Error)]
 pub enum EigenClientError {
     #[error(transparent)]
@@ -30,11 +27,6 @@
     #[error(transparent)]
     Secp(#[from] secp256k1::Error),
     #[error(transparent)]
-<<<<<<< HEAD
-    Hex(#[from] hex::FromHexError),
-    #[error(transparent)]
-=======
->>>>>>> 4974c95e
     Tonic(#[from] TonicError),
 }
 
@@ -56,8 +48,6 @@
     Secp(#[from] secp256k1::Error),
     #[error(transparent)]
     Hex(#[from] hex::FromHexError),
-    #[error(transparent)]
-    Rlp(#[from] rlp::DecoderError),
 }
 
 #[derive(Debug, thiserror::Error)]
@@ -74,19 +64,8 @@
     ReceivedUnknownBlobStatus,
     #[error(transparent)]
     Prost(#[from] prost::DecodeError),
-<<<<<<< HEAD
-    #[error("Data provided does not match the expected data")]
-    DataMismatch,
-    #[error("Failed to verify inclusion data")]
-    InclusionData,
-    #[error("Failed to get blob data")]
-    GetBlobData,
-    #[error("Failed at get blob function {0}")]
-    GetBlobFunction(#[from] Box<dyn std::error::Error + Send + Sync>),
-=======
     #[error(transparent)]
     Status(#[from] Status),
->>>>>>> 4974c95e
 }
 
 /// Errors specific to conversion
